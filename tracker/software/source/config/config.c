--- conflicted
+++ resolved
@@ -1,234 +1,197 @@
-/**
- * Put your configuration settings here. See description of all fields in types.h
- */
-
-
-#include "config.h"
-#include "aprs.h"
-#include "geofence.h"
-
-conf_t conf_sram;
-
-const conf_t conf_flash_default = {
-    // Primary position app
-    .pos_pri = {
-        .beacon = {
-<<<<<<< HEAD
-            .active = false,
-            .cycle = TIME_S2I(120),
-            .init_delay = TIME_S2I(0),
-=======
-            .active = true,
-            .cycle = TIME_S2I(30),
-            .init_delay = TIME_S2I(5),
->>>>>>> 6b9798c9
-            .fixed = false // Add lat, lon, alt fields when enabling fixed
-        },
-        .radio_conf = {
-            .pwr = 0x7F,
-            .freq = FREQ_GEOFENCE,
-            .mod = MOD_AFSK,
-            .cca = 0x5F,
-        },
+/**
+ * Put your configuration settings here. See description of all fields in types.h
+ */
+
+
+#include "config.h"
+#include "aprs.h"
+#include "geofence.h"
+
+conf_t conf_sram;
+
+const conf_t conf_flash_default = {
+    // Primary position app
+    .pos_pri = {
+        .beacon = {
+            .active = false,
+            .cycle = TIME_S2I(120),
+            .init_delay = TIME_S2I(0),
+            .fixed = false // Add lat, lon, alt fields when enabling fixed
+        },
+        .radio_conf = {
+            .pwr = 0x7F,
+            .freq = FREQ_GEOFENCE,
+            .mod = MOD_AFSK,
+            .cca = 0x5F,
+        },
+        // App identity
+        .call = "VK2GJ-15",
+        .path = "WIDE1-1",
+        .symbol = SYM_BALLOON,
+        .aprs_msg = true, // Enable APRS message reception on this app
+    },
+
+    // Secondary position app
+    .pos_sec = {
+        .beacon = {
+            .active = false,
+            .cycle = TIME_S2I(60 * 30), // Beacon interval
+            .init_delay = TIME_S2I(60),
+            .fixed = true, // Add lat, lon alt fields when enabling fixed
+            .lat = -337331175, // Degrees (expressed in 1e-7 form)
+            .lon = 1511143478, // Degrees (expressed in 1e-7 form)
+            .alt = 144 // Altitude in metres
+        },
+        .radio_conf = {
+            .pwr = 0x7F,
+            .freq = FREQ_GEOFENCE,
+            .mod = MOD_AFSK,
+            .cca = 0x4F
+        },
         // App identity
-        .call = "VK2GJ-15",
-        .path = "WIDE1-1",
-        .symbol = SYM_BALLOON,
-        .aprs_msg = true, // Enable APRS message reception on this app
-    },
-
-    // Secondary position app
-    .pos_sec = {
-        .beacon = {
-            .active = false,
-            .cycle = TIME_S2I(60 * 30), // Beacon interval
-            .init_delay = TIME_S2I(60),
-            .fixed = true, // Add lat, lon alt fields when enabling fixed
-            .lat = -337331175, // Degrees (expressed in 1e-7 form)
-            .lon = 1511143478, // Degrees (expressed in 1e-7 form)
-            .alt = 144 // Altitude in metres
-        },
-        .radio_conf = {
-            .pwr = 0x7F,
-            .freq = FREQ_GEOFENCE,
-            .mod = MOD_AFSK,
-            .cca = 0x4F
-        },
-        // App identity
-<<<<<<< HEAD
-        .call = "VK2GJ-5",
-        .path = "WIDE2-1",
-        .symbol = SYM_DIGIPEATER,
-        .aprs_msg = false, // Enable APRS message reception on this app
-=======
-        .call = "DL7AD-12",
-        .path = "WIDE1-1",
-        .symbol = SYM_BALLOON,
-        .aprs_msg = true, // Enable APRS message reception on this app
->>>>>>> 6b9798c9
-    },
-
-    // Primary image app
-    .img_pri = {
-        .svc_conf = {
-            .active = false,
-            .cycle = CYCLE_CONTINUOUSLY,
-            .init_delay = TIME_S2I(30),
+        .call = "VK2GJ-5",
+        .path = "WIDE2-1",
+        .symbol = SYM_DIGIPEATER,
+        .aprs_msg = false, // Enable APRS message reception on this app
+    },
+
+    // Primary image app
+    .img_pri = {
+        .svc_conf = {
+            .active = false,
+            .cycle = CYCLE_CONTINUOUSLY,
+            .init_delay = TIME_S2I(30),
+            .send_spacing = TIME_S2I(10)
+        },
+        .radio_conf = {
+            .pwr = 0x7F,
+            .freq = 144860000,
+            .mod = MOD_2FSK,
+            .cca = 0x5F
+
+        },
+        // App identity
+        .call = "VK2GJ-15",
+        .path = "",
+
+        // Image settings
+        .res = RES_VGA,
+        .quality = 4,
+        .buf_size = 50 * 1024,
+        .redundantTx = false
+    },
+
+    // Secondary image app
+    .img_sec = {
+        .svc_conf = {
+            .active = false,
+            .cycle = CYCLE_CONTINUOUSLY,
+            .init_delay = TIME_S2I(60),
             .send_spacing = TIME_S2I(10)
-        },
-        .radio_conf = {
-            .pwr = 0x7F,
-            .freq = 144860000,
-            .mod = MOD_2FSK,
-            .cca = 0x5F
-
-        },
-        // App identity
-        .call = "VK2GJ-15",
-        .path = "",
-
-        // Image settings
-        .res = RES_VGA,
-        .quality = 4,
-        .buf_size = 50 * 1024,
-        .redundantTx = false
-    },
-
-    // Secondary image app
-    .img_sec = {
-        .svc_conf = {
-            .active = false,
-<<<<<<< HEAD
-            .cycle = TIME_S2I(60 * 5),
-            .init_delay = TIME_S2I(15 * 1),
-            .send_spacing = TIME_S2I(2)
-=======
-            .cycle = CYCLE_CONTINUOUSLY,
-            .init_delay = TIME_S2I(60),
-            .send_spacing = TIME_S2I(10)
->>>>>>> 6b9798c9
-        },
-        .radio_conf = {
-            .pwr = 0x7F,
-            .freq = 144860000,
-            .mod = MOD_2FSK,
-            .cca = 0x5F
-        },
-        // App identity
-        .call = "VK2GJ-12",
-        .path = "",
-
-        // Image settings
-        .res = RES_QVGA,
-        .quality = 4,
-        .buf_size = 15 * 1024,
-        .redundantTx = false
-    },
-
-    // Log app
-    .log = {
-        .svc_conf = {
-            .active = false,
-            .cycle = TIME_S2I(10),
-            .init_delay = TIME_S2I(5)
-        },
-        .radio_conf = {
-            .pwr = 0x7F,
-            .freq = FREQ_GEOFENCE,
-            .mod = MOD_AFSK,
-            .cca = 0x4F
-        },
-        // Node identity
-        .call = "VK2GJ-13",
-        .path = "WIDE1-1",
-        .density = 10
-    },
-
-    // APRS app
-    .aprs = {
-        // The receive identity for APRS
-        .rx = {
-             .svc_conf = {
-                 // The packet receive service is enabled if true
-                 // Receive is paused and resumed by transmission
-<<<<<<< HEAD
-                 .active = true,
-                 .init_delay = TIME_S2I(20)
-=======
-                 .active = false,
-                 .init_delay = TIME_S2I(5)
->>>>>>> 6b9798c9
-             },
-            // Receive radio configuration
-            .radio_conf = {
-                .freq = FREQ_APRS_AUSTRALIA,
-                .mod = MOD_AFSK,
-                .rssi = 0x5F
-            },
+        },
+        .radio_conf = {
+            .pwr = 0x7F,
+            .freq = 144860000,
+            .mod = MOD_2FSK,
+            .cca = 0x5F
+        },
+        // App identity
+        .call = "VK2GJ-12",
+        .path = "",
+
+        // Image settings
+        .res = RES_QVGA,
+        .quality = 4,
+        .buf_size = 15 * 1024,
+        .redundantTx = false
+    },
+
+    // Log app
+    .log = {
+        .svc_conf = {
+            .active = false,
+            .cycle = TIME_S2I(10),
+            .init_delay = TIME_S2I(5)
+        },
+        .radio_conf = {
+            .pwr = 0x7F,
+            .freq = FREQ_GEOFENCE,
+            .mod = MOD_AFSK,
+            .cca = 0x4F
+        },
+        // Node identity
+        .call = "VK2GJ-13",
+        .path = "WIDE1-1",
+        .density = 10
+    },
+
+    // APRS app
+    .aprs = {
+        // The receive identity for APRS
+        .rx = {
+             .svc_conf = {
+                 // The packet receive service is enabled if true
+                 // Receive is paused and resumed by transmission
+                 .active = true,
+                 .init_delay = TIME_S2I(20)
+             },
+            // Receive radio configuration
+            .radio_conf = {
+                .freq = FREQ_APRS_AUSTRALIA,
+                .mod = MOD_AFSK,
+                .rssi = 0x5F
+            },
             // APRS identity used in message responses if digipeat is not enabled
-<<<<<<< HEAD
-            .call = "VK2GJ-4",
-            .symbol = SYM_ANTENNA
-        },
-        .aprs_msg = false, // Set true to enable messages to be accepted on RX call sign
-=======
-            .call = "DL7AD-15",
-            .symbol = SYM_BALLOON
-        },
-        .aprs_msg = true, // Set true to enable messages to be accepted on RX call sign
->>>>>>> 6b9798c9
-        .digi = true,
-        .tx = {
-           // Transmit radio configuration
-           .radio_conf = {
-               .freq = FREQ_RX_APRS,
-               .pwr = 0x7F,
-               .mod = MOD_AFSK,
-               .cca = 0x5F
-           },
-           // Digipeat transmission identity
-<<<<<<< HEAD
-           .call = "VK2GJ-5",
-           .path = "WIDE2-1",
-           .symbol = SYM_DIGIPEATER,
-=======
-           .call = "DL7AD-15",
-           .path = "WIDE1-1",
-           .symbol = SYM_BALLOON,
->>>>>>> 6b9798c9
-           // A digipeater beacon can be added using one of the POS apps
-           // Set the POS identity the same as the dipipeater TX identity
-           // Alternatively the digipeater can have its own .beacon entry here
-       },
-    },
-
-    // Global controls
-
-    // Power control
-    .keep_cam_switched_on = false,
-    .gps_on_vbat = 3300, // mV
-    .gps_off_vbat = 3000, // mV
-    .gps_onper_vbat = 3500, // mV
-
-    // GPS altitude model control (air pressure controlled using on-board BME280)
-    .gps_pressure = 90000, // Air pressure (Pa) threshold for alt model switch
-    .gps_low_alt = GPS_STATIONARY,
-    .gps_high_alt = GPS_AIRBORNE_1G,
-
-    // APRS
-    // How often to send telemetry config (global for beacons)
-    .tel_enc_cycle = TIME_S2I(3600),
-
-    // The default APRS frequency when geofence is not resolved
-    .freq = FREQ_APRS_EUROPE,
-
-    // The base station identity.
-    .base = {
-        // If enabled tracker initiated APRS messages are addressed to this call sign
-       .enabled = false,
-       .call = "VK2GJ-7",
-       .path = "WIDE2-1",
-    },
-
-    .magic = CONFIG_MAGIC_DEFAULT // Do not remove. This is the activation bit.
-};
+            .call = "VK2GJ-4",
+            .symbol = SYM_ANTENNA
+        },
+        .aprs_msg = false, // Set true to enable messages to be accepted on RX call sign
+        .digi = true,
+        .tx = {
+           // Transmit radio configuration
+           .radio_conf = {
+               .freq = FREQ_RX_APRS,
+               .pwr = 0x7F,
+               .mod = MOD_AFSK,
+               .cca = 0x5F
+           },
+           // Digipeat transmission identity
+           .call = "VK2GJ-5",
+           .path = "WIDE2-1",
+           .symbol = SYM_DIGIPEATER,
+           // A digipeater beacon can be added using one of the POS apps
+           // Set the POS identity the same as the dipipeater TX identity
+           // Alternatively the digipeater can have its own .beacon entry here
+       },
+    },
+
+    // Global controls
+
+    // Power control
+    .keep_cam_switched_on = false,
+    .gps_on_vbat = 3300, // mV
+    .gps_off_vbat = 3000, // mV
+    .gps_onper_vbat = 3500, // mV
+
+    // GPS altitude model control (air pressure controlled using on-board BME280)
+    .gps_pressure = 90000, // Air pressure (Pa) threshold for alt model switch
+    .gps_low_alt = GPS_STATIONARY,
+    .gps_high_alt = GPS_AIRBORNE_1G,
+
+    // APRS
+    // How often to send telemetry config (global for beacons)
+    .tel_enc_cycle = TIME_S2I(3600),
+
+    // The default APRS frequency when geofence is not resolved
+    .freq = FREQ_APRS_EUROPE,
+
+    // The base station identity.
+    .base = {
+        // If enabled tracker initiated APRS messages are addressed to this call sign
+       .enabled = false,
+       .call = "VK2GJ-7",
+       .path = "WIDE2-1",
+    },
+
+    .magic = CONFIG_MAGIC_DEFAULT // Do not remove. This is the activation bit.
+};