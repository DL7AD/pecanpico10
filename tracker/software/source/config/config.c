#include "config.h"
#include "aprs.h"

conf_t conf_sram;

const conf_t conf_flash_default = {
<<<<<<< HEAD
    // Primary position app
    .pos_pri = {
        .thread_conf = {
            .active = true,
            .cycle = TIME_S2I(60),
            .init_delay = TIME_S2I(0)
        },
        .radio_conf = {
            .pwr = 0x7F,
            .freq = 144800000,
            .mod = MOD_AFSK,
            .cca = 0xFF,
        },
        // App identity
        .call = "DL7AD-12",
        .path = "WIDE1-1",
        .symbol = SYM_BALLOON,
        .aprs_msg = true,
        // How often to send telemetry config
        .tel_enc_cycle = TIME_S2I(60 * 60)
    },

    // Secondary position app
    .pos_sec = {
        .thread_conf = {
            .active = true,
            .cycle = TIME_S2I(180),
            .init_delay = TIME_S2I(60)
        },
        .radio_conf = {
            .pwr = 0x7F,
            .freq = 145825000,
            .mod = MOD_AFSK,
            .cca = 0xFF
        },
        // App identity
        .call = "DL7AD-15",
        .path = "",
        .symbol = SYM_BALLOON,
        .aprs_msg = true,

        .tel_enc_cycle = TIME_S2I(0)
    },

    // Primary image app
    .img_pri = {
        .thread_conf = {
            .active = true,
            .cycle = CYCLE_CONTINUOUSLY,
            .init_delay = TIME_S2I(300),
            .send_spacing = TIME_S2I(30)
        },
        .radio_conf = {
            .pwr = 0x7F,
            .freq = FREQ_APRS_DYNAMIC,
            .mod = MOD_AFSK,
            .cca = 0xFF

        },
        // App identity
        .call = "DL7AD-15",
        .path = "",

        // Image settings
        .res = RES_QVGA,
        .quality = 4,
        .buf_size = 40 * 1024,
        .redundantTx = false
    },

    // Secondary image app
    .img_sec = {
        .thread_conf = {
            .active = false,
            .cycle = TIME_S2I(60 * 30),
            .init_delay = TIME_S2I(60 * 1),
            .send_spacing = TIME_S2I(30)
        },
        .radio_conf = {
            .pwr = 0x7F,
            .freq = 145175000,
            .mod = MOD_AFSK,
            .cca = 0x4F
        },
        // App identity
        .call = "VK2GJ-14",
        .path = "",

        // Image settings
        .res = RES_QVGA,
        .quality = 4,
        .buf_size = 15 * 1024,
        .redundantTx = false
    },

    // Log app
    .log = {
        .thread_conf = {
            .active = false,
            .cycle = TIME_S2I(10),
            .init_delay = TIME_S2I(5)
        },
        .radio_conf = {
            .pwr = 0x7F,
            .freq = FREQ_APRS_DYNAMIC,
            .mod = MOD_AFSK,
            .cca = 0x4F
        },
        // Node identity
        .call = "VK2GJ-13",
        .path = "WIDE1-1",
        .density = 10
    },

    // APRS app
    .aprs = {
        .thread_conf = {
            .active = true,
            .init_delay = TIME_S2I(10)
        },
        // Default APRS frequency when geofence not resolved
        .freq = 145825000,
        // The receive identity for APRS
        .rx = {
            .radio_conf = {
                .freq = 145825000,
                .mod = MOD_AFSK,
                .rssi = 0x5F
            },
            // App rx identity
            .call = "DL7AD-15",
            .symbol = SYM_BALLOON // Use this symbol in message responses
        },
        // The digipeat transmit identity and messages responses
        .digi = {
            .radio_conf = {
                .freq = 145825000,
                .pwr = 0x7F,
                .mod = MOD_AFSK,
                .cca = 0xFF
            },
            .active = true,
            // Digipeat identity
            .call = "DL7AD-15",
            .path = "WIDE2-1",
            .symbol = SYM_DIGIPEATER,
            .beacon = false, // Set to have digi beacon position and telem
            .cycle = TIME_S2I(60 * 30), // Position and telem beacon interval
            .gps = false, // Set to have digi use GPS for position
            // A set location if GPS not enabled or unable to acquire lock.
            .lat = -337331175, // Degrees (expressed in 1e-7 form)
            .lon = 1511143478, // Degrees (expressed in 1e-7 form)
            .alt = 144, // Altitude in metres
            // How often to send telemetry config (TODO: Move out to global level)
            .tel_enc_cycle = TIME_S2I(0)
        },
        // The base station identity
        .base = {
            // Tracker originated messages will be sent to this call sign if enabled
            .enabled = false,
            .call = "VK2GJ-7",
            .path = "WIDE2-1",
        },
    },

    // Global controls
    // Power control
    .keep_cam_switched_on = false,
    .gps_on_vbat = 1000, // mV
    .gps_off_vbat = 1000, // mV
    .gps_onper_vbat = 1000, // mV

    // GPS altitude model control (air pressure determined by on-board BME280)
    .gps_pressure = 90000, // Air pressure (Pa) threshold for alt model switch
    .gps_low_alt = GPS_STATIONARY,
    .gps_high_alt = GPS_AIRBORNE_1G,

    .magic = CONFIG_MAGIC_DEFAULT // Do not remove. This is the activation bit.
=======
	// Primary position app
	.pos_pri = {
		.thread_conf = {
			.active			= true,
			.cycle			= TIME_S2I(60*60),
			.init_delay		= TIME_S2I(60*30)
		},
		.radio_conf = {
			.pwr			= 0x7F,
			.freq			= FREQ_APRS_RECEIVE,
			.mod			= MOD_AFSK,
            .cca            = 0x4F,
		},
		// App identity
		.call				= "VK2GJ-12",
		.path				= "WIDE2-1",
		.symbol				= SYM_ANTENNA,
		.aprs_msg           = true,
		 // How often to send telemetry config
        .tel_enc_cycle      = TIME_S2I(60*180)
	},

	// Secondary position app
	.pos_sec = {
		.thread_conf = {
			.active			= false,
			.cycle			= TIME_S2I(120),
            .init_delay     = TIME_S2I(60)
		},
		.radio_conf = {
			.pwr			= 0x7F,
			.freq			= FREQ_APRS_DYNAMIC,
			.mod			= MOD_AFSK,
            .cca            = 0x4F
		},
        // App identity
		.call				= "DL7AD-14",
		.path				= "WIDE1-1",
		.symbol				= SYM_BALLOON,
		.aprs_msg           = true,

		.tel_enc_cycle		= TIME_S2I(10800)
	},

	// Primary image app
	.img_pri = {
		.thread_conf = {
			.active			= false,
			.cycle			= TIME_S2I(60*30),
			.init_delay		= TIME_S2I(60*20),
			.send_spacing	= TIME_S2I(5)
		},
		.radio_conf = {
			.pwr			= 0x7F,
            .freq           = 144800000,
			.mod			= MOD_2FSK,
			.cca            = 0x4F

		},
        // App identity
		.call				= "VK2GJ-15",
		.path				= "",

        // Image settings
		.res				= RES_VGA,
		.quality			= 4,
		.buf_size			= 40*1024,
        .redundantTx        = false
	},

	// Secondary image app
	.img_sec = {
		.thread_conf = {
			.active			= false,
            .cycle          = TIME_S2I(60*30),
            .init_delay     = TIME_S2I(60*1),
            .send_spacing   = TIME_S2I(30)
		},
		.radio_conf = {
			.pwr			= 0x7F,
			.freq			= 145175000,
			.mod			= MOD_AFSK,
            .cca            = 0x4F
		},
        // App identity
		.call				= "VK2GJ-14",
        .path               = "",

        // Image settings
		.res				= RES_QVGA,
		.quality			= 4,
		.buf_size			= 15*1024,
        .redundantTx        = false
	},

	// Log app
	.log = {
		.thread_conf = {
			.active			= false,
			.cycle			= TIME_S2I(10),
			.init_delay		= TIME_S2I(5)
		},
		.radio_conf = {
			.pwr			= 0x7F,
			.freq			= FREQ_APRS_DYNAMIC,
			.mod			= MOD_AFSK,
            .cca            = 0x4F
		},
        // Node identity
		.call				= "VK2GJ-13",
		.path				= "WIDE1-1",
		.density			= 10
	},

	// APRS app
	.aprs = {
      .thread_conf = {
          .active           = true,
          .init_delay       = TIME_S2I(20)
      },
      // Default APRS frequency when geofence not resolved
      .freq                 = 145175000,
      // The receive identity for APRS
      .rx = {
          .radio_conf = {
              .freq			= FREQ_APRS_DYNAMIC,
              .mod			= MOD_AFSK,
              .rssi         = 0x3F
          },
          // App rx identity
           .call            = "VK2GJ-4",
           .symbol          = SYM_ANTENNA   // Use this symbol in message responses
      },
      // The digipeat transmit identity and messages responses
      .digi = {
          .radio_conf = {
               .freq        = FREQ_APRS_RECEIVE,
               .pwr         = 0x7F,
               .mod         = MOD_AFSK,
               .cca         = 0x4F
          },
            .active         = true,
            // Digipeat identity
            .call           = "VK2GJ-5",
            .path           = "WIDE2-1",
            .symbol         = SYM_DIGIPEATER,
            .beacon         = true,             // Set to have digi beacon position and telem
            .cycle          = TIME_S2I(60*30),  // Position and telem beacon interval
            .gps            = false,            // Set to have digi use GPS for position
            // A set location if GPS not enabled or unable to acquire lock.
            .lat            = -337331175,       // Degrees (expressed in 1e-7 form)
            .lon            = 1511143478,       // Degrees (expressed in 1e-7 form)
            .alt            = 144,              // Altitude in metres
            // How often to send telemetry config (TODO: Move out to global level)
            .tel_enc_cycle  = TIME_S2I(60*180)
      },
      // The base station identity
      .base = {
             // Tracker originated messages will be sent to this call sign if enabled
             .enabled       = true,
             .call          = "VK2GJ-7",
             .path          = "WIDE2-1",
      },
	},

	// Global controls
	// Power control
	.keep_cam_switched_on	= false,
	.gps_on_vbat			= 3300,         // mV
	.gps_off_vbat			= 2500,         // mV
	.gps_onper_vbat			= 5000,         // mV

	// GPS altitude model control (air pressure determined by on-board BME280)
	.gps_pressure           = 90000,        // Air pressure (Pa) threshold for alt model switch
	.gps_low_alt            = GPS_STATIONARY,
	.gps_high_alt           = GPS_AIRBORNE_1G,

	.magic					= CONFIG_MAGIC_DEFAULT // Do not remove. This is the activation bit.
>>>>>>> 03fcacd0
};<|MERGE_RESOLUTION|>--- conflicted
+++ resolved
@@ -1,10 +1,14 @@
+/**
+ * Put your configuration settings here. See description of all fields in types.h
+ */
+
+
 #include "config.h"
 #include "aprs.h"
 
 conf_t conf_sram;
 
 const conf_t conf_flash_default = {
-<<<<<<< HEAD
     // Primary position app
     .pos_pri = {
         .thread_conf = {
@@ -183,184 +187,4 @@
     .gps_high_alt = GPS_AIRBORNE_1G,
 
     .magic = CONFIG_MAGIC_DEFAULT // Do not remove. This is the activation bit.
-=======
-	// Primary position app
-	.pos_pri = {
-		.thread_conf = {
-			.active			= true,
-			.cycle			= TIME_S2I(60*60),
-			.init_delay		= TIME_S2I(60*30)
-		},
-		.radio_conf = {
-			.pwr			= 0x7F,
-			.freq			= FREQ_APRS_RECEIVE,
-			.mod			= MOD_AFSK,
-            .cca            = 0x4F,
-		},
-		// App identity
-		.call				= "VK2GJ-12",
-		.path				= "WIDE2-1",
-		.symbol				= SYM_ANTENNA,
-		.aprs_msg           = true,
-		 // How often to send telemetry config
-        .tel_enc_cycle      = TIME_S2I(60*180)
-	},
-
-	// Secondary position app
-	.pos_sec = {
-		.thread_conf = {
-			.active			= false,
-			.cycle			= TIME_S2I(120),
-            .init_delay     = TIME_S2I(60)
-		},
-		.radio_conf = {
-			.pwr			= 0x7F,
-			.freq			= FREQ_APRS_DYNAMIC,
-			.mod			= MOD_AFSK,
-            .cca            = 0x4F
-		},
-        // App identity
-		.call				= "DL7AD-14",
-		.path				= "WIDE1-1",
-		.symbol				= SYM_BALLOON,
-		.aprs_msg           = true,
-
-		.tel_enc_cycle		= TIME_S2I(10800)
-	},
-
-	// Primary image app
-	.img_pri = {
-		.thread_conf = {
-			.active			= false,
-			.cycle			= TIME_S2I(60*30),
-			.init_delay		= TIME_S2I(60*20),
-			.send_spacing	= TIME_S2I(5)
-		},
-		.radio_conf = {
-			.pwr			= 0x7F,
-            .freq           = 144800000,
-			.mod			= MOD_2FSK,
-			.cca            = 0x4F
-
-		},
-        // App identity
-		.call				= "VK2GJ-15",
-		.path				= "",
-
-        // Image settings
-		.res				= RES_VGA,
-		.quality			= 4,
-		.buf_size			= 40*1024,
-        .redundantTx        = false
-	},
-
-	// Secondary image app
-	.img_sec = {
-		.thread_conf = {
-			.active			= false,
-            .cycle          = TIME_S2I(60*30),
-            .init_delay     = TIME_S2I(60*1),
-            .send_spacing   = TIME_S2I(30)
-		},
-		.radio_conf = {
-			.pwr			= 0x7F,
-			.freq			= 145175000,
-			.mod			= MOD_AFSK,
-            .cca            = 0x4F
-		},
-        // App identity
-		.call				= "VK2GJ-14",
-        .path               = "",
-
-        // Image settings
-		.res				= RES_QVGA,
-		.quality			= 4,
-		.buf_size			= 15*1024,
-        .redundantTx        = false
-	},
-
-	// Log app
-	.log = {
-		.thread_conf = {
-			.active			= false,
-			.cycle			= TIME_S2I(10),
-			.init_delay		= TIME_S2I(5)
-		},
-		.radio_conf = {
-			.pwr			= 0x7F,
-			.freq			= FREQ_APRS_DYNAMIC,
-			.mod			= MOD_AFSK,
-            .cca            = 0x4F
-		},
-        // Node identity
-		.call				= "VK2GJ-13",
-		.path				= "WIDE1-1",
-		.density			= 10
-	},
-
-	// APRS app
-	.aprs = {
-      .thread_conf = {
-          .active           = true,
-          .init_delay       = TIME_S2I(20)
-      },
-      // Default APRS frequency when geofence not resolved
-      .freq                 = 145175000,
-      // The receive identity for APRS
-      .rx = {
-          .radio_conf = {
-              .freq			= FREQ_APRS_DYNAMIC,
-              .mod			= MOD_AFSK,
-              .rssi         = 0x3F
-          },
-          // App rx identity
-           .call            = "VK2GJ-4",
-           .symbol          = SYM_ANTENNA   // Use this symbol in message responses
-      },
-      // The digipeat transmit identity and messages responses
-      .digi = {
-          .radio_conf = {
-               .freq        = FREQ_APRS_RECEIVE,
-               .pwr         = 0x7F,
-               .mod         = MOD_AFSK,
-               .cca         = 0x4F
-          },
-            .active         = true,
-            // Digipeat identity
-            .call           = "VK2GJ-5",
-            .path           = "WIDE2-1",
-            .symbol         = SYM_DIGIPEATER,
-            .beacon         = true,             // Set to have digi beacon position and telem
-            .cycle          = TIME_S2I(60*30),  // Position and telem beacon interval
-            .gps            = false,            // Set to have digi use GPS for position
-            // A set location if GPS not enabled or unable to acquire lock.
-            .lat            = -337331175,       // Degrees (expressed in 1e-7 form)
-            .lon            = 1511143478,       // Degrees (expressed in 1e-7 form)
-            .alt            = 144,              // Altitude in metres
-            // How often to send telemetry config (TODO: Move out to global level)
-            .tel_enc_cycle  = TIME_S2I(60*180)
-      },
-      // The base station identity
-      .base = {
-             // Tracker originated messages will be sent to this call sign if enabled
-             .enabled       = true,
-             .call          = "VK2GJ-7",
-             .path          = "WIDE2-1",
-      },
-	},
-
-	// Global controls
-	// Power control
-	.keep_cam_switched_on	= false,
-	.gps_on_vbat			= 3300,         // mV
-	.gps_off_vbat			= 2500,         // mV
-	.gps_onper_vbat			= 5000,         // mV
-
-	// GPS altitude model control (air pressure determined by on-board BME280)
-	.gps_pressure           = 90000,        // Air pressure (Pa) threshold for alt model switch
-	.gps_low_alt            = GPS_STATIONARY,
-	.gps_high_alt           = GPS_AIRBORNE_1G,
-
-	.magic					= CONFIG_MAGIC_DEFAULT // Do not remove. This is the activation bit.
->>>>>>> 03fcacd0
 };